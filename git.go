--- conflicted
+++ resolved
@@ -59,8 +59,7 @@
 // Repo is the structure that holds required information
 // of a git repository.
 type Repo struct {
-<<<<<<< HEAD
-	URL            string               // Repository URL
+	URL            RepoURL              // Repository URL
 	Path           string               // Directory to pull to
 	Host           string               // Git domain host e.g. github.com
 	Branch         string               // Git branch
@@ -76,22 +75,6 @@
 	Hook           HookConfig           // Webhook configuration
 	StatusEndpoint StatusEndpointConfig // Status endpoint configuration
 	seState        *statusEndpointState
-=======
-	URL        RepoURL       // Repository URL
-	Path       string        // Directory to pull to
-	Host       string        // Git domain host e.g. github.com
-	Branch     string        // Git branch
-	KeyPath    string        // Path to private ssh key
-	Interval   time.Duration // Interval between pulls
-	CloneArgs  []string      // Additonal cli args to pass to git clone
-	PullArgs   []string      // Additonal cli args to pass to git pull
-	Then       []Then        // Commands to execute after successful git pull
-	pulled     bool          // true if there was a successful pull
-	lastPull   time.Time     // time of the last successful pull
-	lastCommit string        // hash for the most recent commit
-	latestTag  string        // latest tag name
-	Hook       HookConfig    // Webhook configuration
->>>>>>> 57759369
 	sync.Mutex
 }
 
