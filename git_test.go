--- conflicted
+++ resolved
@@ -240,16 +240,11 @@
 mkdir -p ~/.ssh;
 touch ~/.ssh/known_hosts;
 ssh-keyscan -t rsa,dsa github.com 2>&1 | sort -u - ~/.ssh/known_hosts > ~/.ssh/tmp_hosts;
-<<<<<<< HEAD
-cat ~/.ssh/tmp_hosts >> ~/.ssh/known_hosts;
-` + testutils.TempFileName + ` -i ~/.key clone git@github.com/repo/user;
-=======
 cat ~/.ssh/tmp_hosts | while read line
 do
   grep -q "$line" ~/.ssh/known_hosts || echo $line >> ~/.ssh/known_hosts;
 done
 ` + gittest.TempFileName + ` -i ~/.key clone git@github.com/repo/user;
->>>>>>> 1a565409
 `
 
 var expectedWrapperScript = `#!/usr/bin/env bash
